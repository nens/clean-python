# Changelog of clean-python

## 0.14.2 (unreleased)
----------------------

<<<<<<< HEAD
- Added a base class for providers (`Provider` / `SyncProvider`) with empty
  definitions of `connect` and `disconnect` (co)routines.

- Re-use the `S3Client` in `S3Provider`. Awaiting `S3Provider.connect()` at
  startup is now necessary.

- Re-use the `ClientSession` in `ApiProvider`. Awaiting `ApiProvider.connect()`
  at startup is now necessary.
=======
- Added `SyncInternalGateway`.
>>>>>>> 838f4bb3

- Breaking change in `InternalGateway`: it now requires a `.mapper` attribute
  instead of `.to_internal` and `.to_external` methods.

## 0.14.1 (2024-05-28)
----------------------

- Added synchronous S3 interface (installable through optional `s3_sync` dependency).


## 0.14.0 (2024-05-22)
----------------------

- Added YAML version of the openapi spec under my.domain/v1/openapi.yaml.

- Fixed an issue introduced in 0.12.4 with the securitySchemas in the openapi spec. Now there
  is always 1 securitySchema named "OAuth2.

- Replace the `auth` setting in the `fastapi.Service` with a different type, which encompasses
  the (original) token verifier settings, oauth2 settings, and a new scope_verifier callable.

- Scopes supplied per-endpoint are now documented in the OpenAPI schema.


## 0.13.1 (2024-05-01)
----------------------

- Allow self-signed certificates in CeleryRmqBroker.


## 0.13.0 (2024-04-24)
----------------------

- Fixed synchronous usage of DomainEvent.

- Breaking change: the allowed values in `RequestQuery.order_by` should now be
  specified using a literal type (for example `Literal["id", "-id"]`) instead of the
  `enum` keyword argument. When using the `enum` keyword argument, an exception will be
  raised. Upside of this is that the OpenAPI spec now correctly lists the options for `order_by`.

- Exceptions raised in validators of `RequestQuery` subclasses now result in a `BadRequest`
  instead of an internal server error. This requires change: instances of `Depends(SomeQuery)`
  must be replaced by `SomeQuery.depends()`.


## 0.12.7 (2024-04-23)
----------------------

- Added nanoid submodule.


## 0.12.6 (2024-04-18)
----------------------

- Add synchronous usage of DomainEvent.


## 0.12.5 (2024-04-18)
----------------------

- Added ComparisonFilter and corresponding extensions to the sql and fastapi
  modules. A ComparisonFilter does value comparisons like less than.


## 0.12.4 (2024-04-18)
----------------------

- Added the option of making API routes public in the fastapi Resource.
  This is done by moving the auth dependencies from app to route level.

- Fixed SQLAlchemy deprecation warning having to do with `and_`.

- Bumped fastapi to 0.110.*.

- Bumped pyjwt to 2.8.*.

## 0.12.3 (2024-03-20)
-------------------

- Change the type of Tenant.id and User.id to `Id`. This allows more types as id.


0.12.2 (2024-02-21)
-------------------

- Expanded `Id` to include `UUID`. If a RootEntity's id is annotated with `UUID` it
  will be autogenerated on `.create()`.


0.12.1 (2024-02-20)
-------------------

- Added `SyncManage` as a synchronous alternative to `Manage`.


0.12.0 (2024-02-19)
-------------------

- Fixed starlette deprecation warning about lifespans.

- Added `on_shutdown` as an optional parameter for the Fastapi Service.

- Moved SQL query building from SQLGateway to a separate SQLBuilder class.
  Applications that use the SQLGateway should review custom query building functionality.

- Moved SQL row <-> domain model mapping to SQLGateway.mapper. Applications
  overriding this mapping (dict_to_row, rows_to_dict) should adapt.

- Finished SyncSQLGateway. The functionality mirrors that of the SQLGateway, only
  it doesn't support transactional updates and nested related models.


0.11.2 (2024-01-31)
-------------------

- Replaced ProfyleMiddleWare by VizTracerMiddleware.


0.11.1 (2024-01-29)
-------------------

- Added default type casting to string for json fields in AsyncpgSQLDatabase.


0.11.0 (2024-01-29)
-------------------

- Replaced SQLProvider with SQLAlchemyAsyncSQLDatabase. SQLProvider still exists,
  but is the baseclass of several implemenations. Another implementation is
  AsyncpgSQLDatase; this imlementation removes overhead from SQL query execution
  and prevents the use of greenlets, but it also adds overhead because query
  compilation isn't cached.

- Added a 'has_related' subclass argument to SQLGateway, which should be used whenever
  a gateway contains nested (related) gateways.

- Added SyncSQLProvider and a (partial) implementation SQLAlchemySyncSQLDatabase.

- Don't do any access logging if the access_logger_gateway is not provided
  to clean_python.fastapi.Service.

- Pinned dependencies for better guarantees of clean-python tests.

- Removed Python 3.8 and 3.9 tests, added Python 3.12 tests.

- Added ProfyleMiddleware.

- Reverted to the old 'optimistic' concurrency control in Repository.update. This
  can be switched to 'pessimistic' by using a keyword argument.


0.10.0 (2024-01-18)
-------------------

- Changed the internals of SQLProvider: asyncpg is now used directly for
  connection pooling, transaction management, query execution and parameter
  binding. This removes overhead from SQL query execution and prevents the
  use of greenlets.

0.9.6 (2023-12-20)
------------------

- Fixed celery task_failure_log in case of a crashed worker.


0.9.5 (2023-12-18)
------------------

- SyncApiProvider: also retry when the Retry-After response header is missing.

- ApiProvider: (sync and async) retry on all methods except POST.

- ApiProvider: (sync and async) retry on 429, 500, 502, 503, 504.


0.9.4 (2023-12-07)
------------------

- Use a timeout for fetching jwks in TokenVerifier.

- Changed celery task logger args/kwargs back to argsrepr/kwargsrepr.


0.9.3 (2023-12-04)
------------------

- Sanitize error responses.

- Remove 501 error response on NotImplementedError.

- Solved aiohttp 'Unclosed client session' warning.


0.9.2 (2023-11-23)
------------------

- Revert changes done in 0.9.1 in CCTokenGateway.

- Added CCTokenGateway.fetch_headers()

- Added optional 'headers' parameter to ApiProvider.


0.9.1 (2023-11-23)
------------------

- Renamed 'fetch_token' parameter in api client to 'headers_factory' and
  made it optional.

- Added 'headers_factory' to upload/download functions.

- Allow 201 "CREATED" status code in upload_file.


0.9.0 (2023-11-22)
------------------

- Manage.update now automatically retries if a Conflict is raised.

- AlreadyExists is not a subclass of Conflict anymore.


0.8.4 (2023-11-15)
------------------

- Fixed verification of client credentials tokens.


## 0.8.3 (2023-11-09)
------------------

- Adapted RequestQuery.filters() to deal with list query parameters.


0.8.2 (2023-11-07)
------------------

- Skip health check access logs.

- Fix access logging of correlation id.

- Workaround celery issues with message headers: use the body (kwargs) instead.


0.8.1 (2023-11-06)
------------------

- Fixed celery BaseTask for retried tasks.


0.8.0 (2023-11-06)
------------------

- Renamed clean_python.celery to clean_python.amqp; clean_python.celery now contains
  actual Celery abstractions.


0.7.1 (2023-11-01)
------------------

- Automatically dump and restore correlation_id in dramatiq actors.

- Fixed logging of correlation_id in fastapi access logger.


## 0.7.0 (2023-11-01)
-------------------

- Add correlation_id to logging and accept X-Correlation-Id header in
  fastapi service.

- Add `SyncFluentbitGateway`.

- Log the nanosecond-precision "time" instead of the second-precision logtime
  in `[Sync]FluentbitGateway`.


0.6.9 (2023-10-11)
------------------

- Disable the default multipart encoding in `SyncApiProvider`.

- Added `file` parameter to `ApiProvider` to upload files (async is a TODO).


0.6.8 (2023-10-10)
------------------

- Add `trailing_slash` option to `ApiProvider`.


0.6.7 (2023-10-09)
------------------

- Adapt call signature of the `fetch_token` callable in `ApiProvider`.

- Add `clean_python.oauth.client_credentials`.


0.6.6 (2023-10-04)
------------------

- Fix blocking behaviour of `fetch_token` in `ApiProvider`.

- Fix missing `api_client.Response`.


0.6.5 (2023-10-04)
------------------

- Added async `ApiProvider` and `ApiGateway`.

- Added `request_raw` to `ApiProvider` for handling arbitrary responses.


0.6.4 (2023-10-03)
------------------

- Allow value objects for `Repository` subclasses.


0.6.3 (2023-10-02)
------------------

- Add `Mapper` type use it in `SyncApiGateway.mapper`.


0.6.2 (2023-10-02)
------------------

- Encode url paths in `SyncApiProvider`.


0.6.1 (2023-10-02)
------------------

- Added tests for `SyncApiGateway` and made it compatible with `urllib==1.*`.


## 0.6.0 (2023-09-28)
------------------

- Added `SyncGateway`, `SyncRepository`, and `InMemorySyncGateway`.

- Added optional `api_client` subpackage (based on `urllib3`).

- Added `fastapi_profiler` and renamed existing `profiler` to `dramatiq_profiler`.


0.5.1 (2023-09-25)
------------------

- Added `S3Gateway.remove_filtered`.

- Added `clean_python.s3.KeyMapper`.


0.5.0 (2023-09-12)
------------------

- Adapt `InternalGateway` so that it derives from `Gateway`.

- Renamed the old `InternalGateway` to `TypedInternalGateway`.

- Added `SQLDatabase.truncate_tables()`.


0.4.3 (2023-09-11)
------------------

- Added `InternalGateway.update`.


0.4.2 (2023-09-04)
------------------

- Support adding/changing `responses` via route_options.


## 0.4.1 (2023-08-31)
------------------

- Added optional bind parameters for `execute` in `SQLProvider`,
  `SQLDatabase` and `SQLTransaction`.


0.4.0 (2023-08-29)
------------------

- Don't use environment variables in setup_debugger.

- Add Id type (replaces int), it can also be a string.

- Added S3Gateway.

- Reinstate static type linter (mypy).


## 0.3.4 (2023-08-28)
---------------------

- Fixed linting errors.


## 0.3.3 (2023-08-28)
------------------

- fixed typo in SQL query for creating extensions.


0.3.2 (2023-08-28)
------------------

- Added `SQLDatabase.create_extension()`.


0.3.1 (2023-08-16)
------------------

- Added `TokenVerifier.force()` for testing purposes.


0.3.0 (2023-08-16)
------------------

- Add `scope` kwarg to http_method decorators (get, post, etc.)

- Moved the `Context` (`ctx`) to `clean_python.base` and changed its attributes to
  `path`, `user` and `tenant`.

- The `SQLGateway` can now be constructed with `multitenant=True` which makes it
  automatically filter the `tenant` column with the current `ctx.tenant`.


0.2.2 (2023-08-03)
------------------

- Expand ctx.claims with user details.


0.2.1 (2023-08-03)
------------------

- Add HTTP Bearer to OpenAPI security schema.

- Import debugpy at module level on setup_debugger import. Don't check for DEBUG
  environment variable when setting up.


0.2.0 (2023-08-03)
------------------

- Pydantic 2.x support. Drops Pydantic 1.x support, use 0.1.x for Pydantic 1.x.
  See https://docs.pydantic.dev/latest/migration/

- `BadRequest` is a subclass of `Exception` instead of `ValidationError` / `ValueError`.

- `oauth2.OAuth2Settings` is split into two new objects: `TokenVerifierSettings` and
  `OAuth2SPAClientSettings`. The associated call signature of `Service` was changed.


0.1.2 (2023-07-31)
------------------

- Added py.typed marker.


0.1.1 (2023-07-31)
------------------

- Various import fixes.

- Avoid inject==5.* because of its incompatibility with VS Code (pylance / pyright).


0.1.0 (2023-07-12)
------------------

- Initial project structure created with cookiecutter and
  [cookiecutter-python-template](https://github.com/nens/cookiecutter-python-template).

- Ported base functions from internal raster-service project.<|MERGE_RESOLUTION|>--- conflicted
+++ resolved
@@ -3,7 +3,6 @@
 ## 0.14.2 (unreleased)
 ----------------------
 
-<<<<<<< HEAD
 - Added a base class for providers (`Provider` / `SyncProvider`) with empty
   definitions of `connect` and `disconnect` (co)routines.
 
@@ -12,12 +11,12 @@
 
 - Re-use the `ClientSession` in `ApiProvider`. Awaiting `ApiProvider.connect()`
   at startup is now necessary.
-=======
+
 - Added `SyncInternalGateway`.
->>>>>>> 838f4bb3
 
 - Breaking change in `InternalGateway`: it now requires a `.mapper` attribute
   instead of `.to_internal` and `.to_external` methods.
+
 
 ## 0.14.1 (2024-05-28)
 ----------------------
