# Changelog of clean-python


<<<<<<< HEAD
0.2.0b2 (unreleased)
--------------------
=======
0.1.3 (unreleased)
------------------
>>>>>>> e8093b67

- Nothing changed yet.


<<<<<<< HEAD
0.2.0b1 (2023-07-25)
--------------------

- `BadRequest` needs `.errors()` method to be backwards compatible.

- Added support for API key authentication.


0.2.0b0 (2023-07-23)
--------------------

- Pydantic 2.x support. Drops Pydantic 1.x support, use 0.1.x for Pydantic 1.x.
=======
0.1.2 (2023-07-31)
------------------

- Added py.typed marker.


0.1.1 (2023-07-31)
------------------

- Various import fixes.

- Avoid inject==5.* because of its incompatibility with VS Code (pylance / pyright).
>>>>>>> e8093b67


0.1.0 (2023-07-12)
------------------

- Initial project structure created with cookiecutter and
  [cookiecutter-python-template](https://github.com/nens/cookiecutter-python-template).

- Ported base functions from internal raster-service project.<|MERGE_RESOLUTION|>--- conflicted
+++ resolved
@@ -1,18 +1,17 @@
 # Changelog of clean-python
 
 
-<<<<<<< HEAD
 0.2.0b2 (unreleased)
 --------------------
-=======
-0.1.3 (unreleased)
-------------------
->>>>>>> e8093b67
-
 - Nothing changed yet.
 
 
-<<<<<<< HEAD
+0.1.2 (2023-07-31)
+------------------
+
+- Added py.typed marker.
+
+
 0.2.0b1 (2023-07-25)
 --------------------
 
@@ -25,11 +24,6 @@
 --------------------
 
 - Pydantic 2.x support. Drops Pydantic 1.x support, use 0.1.x for Pydantic 1.x.
-=======
-0.1.2 (2023-07-31)
-------------------
-
-- Added py.typed marker.
 
 
 0.1.1 (2023-07-31)
@@ -38,7 +32,6 @@
 - Various import fixes.
 
 - Avoid inject==5.* because of its incompatibility with VS Code (pylance / pyright).
->>>>>>> e8093b67
 
 
 0.1.0 (2023-07-12)
