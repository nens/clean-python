# -*- coding: utf-8 -*-
# (c) Nelen & Schuurmans

import io
from datetime import datetime
from unittest import mock

import pytest

from clean_python import DoesNotExist
from clean_python import Filter
from clean_python import PageOptions
from clean_python.s3 import S3BucketOptions
from clean_python.s3 import S3BucketProvider
from clean_python.s3 import S3Gateway


@pytest.fixture
<<<<<<< HEAD
async def s3_provider(s3_bucket, s3_settings):
=======
def s3_provider(s3_bucket, s3_settings) -> S3BucketProvider:
>>>>>>> c5b5cc9c
    # wipe contents before each test
    s3_bucket.objects.all().delete()
    provider = S3BucketProvider(S3BucketOptions(**s3_settings))
    await provider.connect()
    yield provider
    await provider.disconnect()


@pytest.fixture
def s3_gateway(s3_provider) -> S3Gateway:
    return S3Gateway(s3_provider)


@pytest.fixture
def object_in_s3(s3_bucket):
    s3_bucket.upload_fileobj(io.BytesIO(b"foo"), "object-in-s3")
    return "object-in-s3"


@pytest.fixture
def local_file(tmp_path):
    path = tmp_path / "test-upload.txt"
    path.write_bytes(b"foo")
    return path


async def test_upload_file(s3_gateway: S3Gateway, local_file):
    object_name = "test-upload-file"

    await s3_gateway.upload_file(object_name, local_file)

    assert (await s3_gateway.get(object_name))["size"] == 3


async def test_upload_file_does_not_exist(s3_gateway: S3Gateway, tmp_path):
    path = tmp_path / "test-upload.txt"
    object_name = "test-upload-file"

    with pytest.raises(FileNotFoundError):
        await s3_gateway.upload_file(object_name, path)


async def test_download_file(s3_gateway: S3Gateway, object_in_s3, tmp_path):
    path = tmp_path / "test-download.txt"

    await s3_gateway.download_file(object_in_s3, path)

    assert path.read_bytes() == b"foo"


async def test_download_file_path_already_exists(
    s3_gateway: S3Gateway, object_in_s3, tmp_path
):
    path = tmp_path / "test-download.txt"
    path.write_bytes(b"bar")

    with pytest.raises(FileExistsError):
        await s3_gateway.download_file(object_in_s3, path)

    assert path.read_bytes() == b"bar"


async def test_download_file_does_not_exist(s3_gateway: S3Gateway, s3_bucket, tmp_path):
    path = tmp_path / "test-download-does-not-exist.txt"

    with pytest.raises(DoesNotExist):
        await s3_gateway.download_file("some-nonexisting", path)

    assert not path.exists()


async def test_remove(s3_gateway: S3Gateway, s3_bucket, object_in_s3):
    await s3_gateway.remove(object_in_s3)

    assert await s3_gateway.get(object_in_s3) is None


async def test_remove_does_not_exist(s3_gateway: S3Gateway, s3_bucket):
    await s3_gateway.remove("non-existing")


@pytest.fixture
def multiple_objects(s3_bucket):
    s3_bucket.upload_fileobj(io.BytesIO(b"a"), "raster-1/bla")
    s3_bucket.upload_fileobj(io.BytesIO(b"ab"), "raster-2/bla")
    s3_bucket.upload_fileobj(io.BytesIO(b"abc"), "raster-2/foo")
    s3_bucket.upload_fileobj(io.BytesIO(b"abcde"), "raster-2/bz")
    return ["raster-1/bla", "raster-2/bla", "raster-2/foo", "raster-2/bz"]


async def test_remove_multiple(s3_gateway: S3Gateway, multiple_objects):
    await s3_gateway.remove_multiple(multiple_objects[:2])

    for key in multiple_objects[:2]:
        assert await s3_gateway.get(key) is None

    for key in multiple_objects[2:]:
        assert await s3_gateway.get(key) is not None


async def test_remove_multiple_empty_list(s3_gateway: S3Gateway, s3_bucket):
    await s3_gateway.remove_multiple([])


async def test_remove_filtered_all(s3_gateway: S3Gateway, multiple_objects):
    await s3_gateway.remove_filtered([])

    for key in multiple_objects:
        assert await s3_gateway.get(key) is None


async def test_remove_filtered_prefix(s3_gateway: S3Gateway, multiple_objects):
    await s3_gateway.remove_filtered([Filter(field="prefix", values=["raster-2/"])])

    assert await s3_gateway.get(multiple_objects[0]) is not None
    for key in multiple_objects[1:]:
        assert await s3_gateway.get(key) is None


@mock.patch("clean_python.s3.s3_gateway.AWS_LIMIT", new=1)
async def test_remove_filtered_pagination(s3_gateway: S3Gateway, multiple_objects):
    await s3_gateway.remove_filtered([Filter(field="prefix", values=["raster-2/"])])

    assert await s3_gateway.get(multiple_objects[0]) is not None
    for key in multiple_objects[1:]:
        assert await s3_gateway.get(key) is None


async def test_filter(s3_gateway: S3Gateway, multiple_objects):
    actual = await s3_gateway.filter([], params=PageOptions(limit=10))
    assert len(actual) == 4
    assert actual[0]["id"] == "raster-1/bla"
    assert isinstance(actual[0]["last_modified"], datetime)
    assert actual[0]["etag"] == "0cc175b9c0f1b6a831c399e269772661"
    assert actual[0]["size"] == 1


async def test_filter_empty(s3_gateway: S3Gateway, s3_bucket):
    actual = await s3_gateway.filter([], params=PageOptions(limit=10))
    assert actual == []


async def test_filter_with_limit(s3_gateway: S3Gateway, multiple_objects):
    actual = await s3_gateway.filter([], params=PageOptions(limit=2))
    assert len(actual) == 2
    assert actual[0]["id"] == "raster-1/bla"
    assert actual[1]["id"] == "raster-2/bla"


async def test_filter_with_cursor(s3_gateway: S3Gateway, multiple_objects):
    actual = await s3_gateway.filter(
        [], params=PageOptions(limit=3, cursor="raster-2/bla")
    )
    assert len(actual) == 2
    assert actual[0]["id"] == "raster-2/bz"
    assert actual[1]["id"] == "raster-2/foo"


async def test_filter_by_prefix(s3_gateway: S3Gateway, multiple_objects):
    actual = await s3_gateway.filter([Filter(field="prefix", values=["raster-1/"])])
    assert len(actual) == 1

    actual = await s3_gateway.filter([Filter(field="prefix", values=["raster-2/"])])
    assert len(actual) == 3


async def test_get(s3_gateway: S3Gateway, object_in_s3):
    actual = await s3_gateway.get(object_in_s3)
    assert actual["id"] == "object-in-s3"
    assert isinstance(actual["last_modified"], datetime)
    assert actual["etag"] == "acbd18db4cc2f85cedef654fccc4a4d8"
    assert actual["size"] == 3


async def test_get_does_not_exist(s3_gateway: S3Gateway):
    actual = await s3_gateway.get("non-existing")
    assert actual is None<|MERGE_RESOLUTION|>--- conflicted
+++ resolved
@@ -16,11 +16,7 @@
 
 
 @pytest.fixture
-<<<<<<< HEAD
-async def s3_provider(s3_bucket, s3_settings):
-=======
-def s3_provider(s3_bucket, s3_settings) -> S3BucketProvider:
->>>>>>> c5b5cc9c
+async def s3_provider(s3_bucket, s3_settings) -> S3BucketProvider:
     # wipe contents before each test
     s3_bucket.objects.all().delete()
     provider = S3BucketProvider(S3BucketOptions(**s3_settings))
